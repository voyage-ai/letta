--- conflicted
+++ resolved
@@ -1,455 +1,451 @@
-from abc import ABC, abstractmethod
-import datetime
-from typing import Optional, List, Tuple
-
-from memgpt.constants import MESSAGE_SUMMARY_WARNING_FRAC
-from memgpt.utils import get_local_time, printd, count_tokens, validate_date_format, extract_date_from_timestamp
-from memgpt.prompts.gpt_summarize import SYSTEM as SUMMARY_PROMPT_SYSTEM
-from memgpt.openai_tools import create
-from memgpt.data_types import Message, Passage
-from memgpt.config import MemGPTConfig
-from memgpt.embeddings import embedding_model
-from llama_index import Document
-from llama_index.node_parser import SimpleNodeParser
-
-
-class CoreMemory(object):
-    """Held in-context inside the system message
-
-    Core Memory: Refers to the system block, which provides essential, foundational context to the AI.
-    This includes the persona information, essential user details,
-    and any other baseline data you deem necessary for the AI's basic functioning.
-    """
-
-    def __init__(self, persona=None, human=None, persona_char_limit=None, human_char_limit=None, archival_memory_exists=True):
-        self.persona = persona
-        self.human = human
-        self.persona_char_limit = persona_char_limit
-        self.human_char_limit = human_char_limit
-
-        # affects the error message the AI will see on overflow inserts
-        self.archival_memory_exists = archival_memory_exists
-
-    def __repr__(self) -> str:
-        return f"\n### CORE MEMORY ###" + f"\n=== Persona ===\n{self.persona}" + f"\n\n=== Human ===\n{self.human}"
-
-    def to_dict(self):
-        return {
-            "persona": self.persona,
-            "human": self.human,
-        }
-
-    @classmethod
-    def load(cls, state):
-        return cls(state["persona"], state["human"])
-
-    def edit_persona(self, new_persona):
-        if self.persona_char_limit and len(new_persona) > self.persona_char_limit:
-            error_msg = f"Edit failed: Exceeds {self.persona_char_limit} character limit (requested {len(new_persona)})."
-            if self.archival_memory_exists:
-                error_msg = f"{error_msg} Consider summarizing existing core memories in 'persona' and/or moving lower priority content to archival memory to free up space in core memory, then trying again."
-            raise ValueError(error_msg)
-
-        self.persona = new_persona
-        return len(self.persona)
-
-    def edit_human(self, new_human):
-        if self.human_char_limit and len(new_human) > self.human_char_limit:
-            error_msg = f"Edit failed: Exceeds {self.human_char_limit} character limit (requested {len(new_human)})."
-            if self.archival_memory_exists:
-                error_msg = f"{error_msg} Consider summarizing existing core memories in 'human' and/or moving lower priority content to archival memory to free up space in core memory, then trying again."
-            raise ValueError(error_msg)
-
-        self.human = new_human
-        return len(self.human)
-
-    def edit(self, field, content):
-        if field == "persona":
-            return self.edit_persona(content)
-        elif field == "human":
-            return self.edit_human(content)
-        else:
-            raise KeyError(f'No memory section named {field} (must be either "persona" or "human")')
-
-    def edit_append(self, field, content, sep="\n"):
-        if field == "persona":
-            new_content = self.persona + sep + content
-            return self.edit_persona(new_content)
-        elif field == "human":
-            new_content = self.human + sep + content
-            return self.edit_human(new_content)
-        else:
-            raise KeyError(f'No memory section named {field} (must be either "persona" or "human")')
-
-    def edit_replace(self, field, old_content, new_content):
-        if len(old_content) == 0:
-            raise ValueError("old_content cannot be an empty string (must specify old_content to replace)")
-
-        if field == "persona":
-            if old_content in self.persona:
-                new_persona = self.persona.replace(old_content, new_content)
-                return self.edit_persona(new_persona)
-            else:
-                raise ValueError("Content not found in persona (make sure to use exact string)")
-        elif field == "human":
-            if old_content in self.human:
-                new_human = self.human.replace(old_content, new_content)
-                return self.edit_human(new_human)
-            else:
-                raise ValueError("Content not found in human (make sure to use exact string)")
-        else:
-            raise KeyError(f'No memory section named {field} (must be either "persona" or "human")')
-
-
-def summarize_messages(
-    agent_config,
-    message_sequence_to_summarize,
-):
-    """Summarize a message sequence using GPT"""
-    # we need the context_window
-    context_window = agent_config.context_window
-
-    summary_prompt = SUMMARY_PROMPT_SYSTEM
-    summary_input = str(message_sequence_to_summarize)
-    summary_input_tkns = count_tokens(summary_input)
-    if summary_input_tkns > MESSAGE_SUMMARY_WARNING_FRAC * context_window:
-        trunc_ratio = (MESSAGE_SUMMARY_WARNING_FRAC * context_window / summary_input_tkns) * 0.8  # For good measure...
-        cutoff = int(len(message_sequence_to_summarize) * trunc_ratio)
-        summary_input = str(
-            [summarize_messages(agent_config=agent_config, message_sequence_to_summarize=message_sequence_to_summarize[:cutoff])]
-            + message_sequence_to_summarize[cutoff:]
-        )
-    message_sequence = [
-        {"role": "system", "content": summary_prompt},
-        {"role": "user", "content": summary_input},
-    ]
-
-    response = create(
-        agent_config=agent_config,
-        messages=message_sequence,
-    )
-
-    printd(f"summarize_messages gpt reply: {response.choices[0]}")
-    reply = response.choices[0].message.content
-    return reply
-
-
-class ArchivalMemory(ABC):
-    @abstractmethod
-    def insert(self, memory_string: str):
-        """Insert new archival memory
-
-        :param memory_string: Memory string to insert
-        :type memory_string: str
-        """
-        pass
-
-    @abstractmethod
-    def search(self, query_string, count=None, start=None) -> Tuple[List[str], int]:
-        """Search archival memory
-
-        :param query_string: Query string
-        :type query_string: str
-        :param count: Number of results to return (None for all)
-        :type count: Optional[int]
-        :param start: Offset to start returning results from (None if 0)
-        :type start: Optional[int]
-
-        :return: Tuple of (list of results, total number of results)
-        """
-        pass
-
-    @abstractmethod
-    def __repr__(self) -> str:
-        pass
-
-
-class RecallMemory(ABC):
-    @abstractmethod
-    def text_search(self, query_string, count=None, start=None):
-        """Search messages that match query_string in recall memory"""
-        pass
-
-    @abstractmethod
-    def date_search(self, start_date, end_date, count=None, start=None):
-        """Search messages between start_date and end_date in recall memory"""
-        pass
-
-    @abstractmethod
-    def __repr__(self) -> str:
-        pass
-
-    @abstractmethod
-    def insert(self, message: Message):
-        """Insert message into recall memory"""
-        pass
-
-
-class DummyRecallMemory(RecallMemory):
-    """Dummy in-memory version of a recall memory database (eg run on MongoDB)
-
-    Recall memory here is basically just a full conversation history with the user.
-    Queryable via string matching, or date matching.
-
-    Recall Memory: The AI's capability to search through past interactions,
-    effectively allowing it to 'remember' prior engagements with a user.
-    """
-
-    def __init__(self, message_database=None, restrict_search_to_summaries=False):
-        self._message_logs = [] if message_database is None else message_database  # consists of full message dicts
-
-        # If true, the pool of messages that can be queried are the automated summaries only
-        # (generated when the conversation window needs to be shortened)
-        self.restrict_search_to_summaries = restrict_search_to_summaries
-
-    def __len__(self):
-        return len(self._message_logs)
-
-    def __repr__(self) -> str:
-        # don't dump all the conversations, just statistics
-        system_count = user_count = assistant_count = function_count = other_count = 0
-        for msg in self._message_logs:
-            role = msg["message"]["role"]
-            if role == "system":
-                system_count += 1
-            elif role == "user":
-                user_count += 1
-            elif role == "assistant":
-                assistant_count += 1
-            elif role == "function":
-                function_count += 1
-            else:
-                other_count += 1
-        memory_str = (
-            f"Statistics:"
-            + f"\n{len(self._message_logs)} total messages"
-            + f"\n{system_count} system"
-            + f"\n{user_count} user"
-            + f"\n{assistant_count} assistant"
-            + f"\n{function_count} function"
-            + f"\n{other_count} other"
-        )
-        return f"\n### RECALL MEMORY ###" + f"\n{memory_str}"
-
-    def insert(self, message):
-        raise NotImplementedError("This should be handled by the PersistenceManager, recall memory is just a search layer on top")
-
-    def text_search(self, query_string, count=None, start=None):
-        # in the dummy version, run an (inefficient) case-insensitive match search
-        message_pool = [d for d in self._message_logs if d["message"]["role"] not in ["system", "function"]]
-
-        printd(
-            f"recall_memory.text_search: searching for {query_string} (c={count}, s={start}) in {len(self._message_logs)} total messages"
-        )
-        matches = [
-            d for d in message_pool if d["message"]["content"] is not None and query_string.lower() in d["message"]["content"].lower()
-        ]
-        printd(f"recall_memory - matches:\n{matches[start:start+count]}")
-
-        # start/count support paging through results
-        if start is not None and count is not None:
-            return matches[start : start + count], len(matches)
-        elif start is None and count is not None:
-            return matches[:count], len(matches)
-        elif start is not None and count is None:
-            return matches[start:], len(matches)
-        else:
-            return matches, len(matches)
-
-    def date_search(self, start_date, end_date, count=None, start=None):
-        message_pool = [d for d in self._message_logs if d["message"]["role"] not in ["system", "function"]]
-
-        # First, validate the start_date and end_date format
-        if not validate_date_format(start_date) or not validate_date_format(end_date):
-            raise ValueError("Invalid date format. Expected format: YYYY-MM-DD")
-
-        # Convert dates to datetime objects for comparison
-        start_date_dt = datetime.datetime.strptime(start_date, "%Y-%m-%d")
-        end_date_dt = datetime.datetime.strptime(end_date, "%Y-%m-%d")
-
-        # Next, match items inside self._message_logs
-        matches = [
-            d
-            for d in message_pool
-            if start_date_dt <= datetime.datetime.strptime(extract_date_from_timestamp(d["timestamp"]), "%Y-%m-%d") <= end_date_dt
-        ]
-
-        # start/count support paging through results
-        start = int(start) if start is None else start
-        count = int(count) if count is None else count
-        if start is not None and count is not None:
-            return matches[start : start + count], len(matches)
-        elif start is None and count is not None:
-            return matches[:count], len(matches)
-        elif start is not None and count is None:
-            return matches[start:], len(matches)
-        else:
-            return matches, len(matches)
-
-
-class BaseRecallMemory(RecallMemory):
-
-    """Recall memory based on base functions implemented by storage connectors"""
-
-    def __init__(self, agent_config, restrict_search_to_summaries=False):
-        # If true, the pool of messages that can be queried are the automated summaries only
-        # (generated when the conversation window needs to be shortened)
-        self.restrict_search_to_summaries = restrict_search_to_summaries
-        from memgpt.connectors.storage import StorageConnector
-
-        self.agent_config = agent_config
-        config = MemGPTConfig.load()
-
-        # create embedding model
-        self.embed_model = embedding_model()
-        self.embedding_chunk_size = config.embedding_chunk_size
-
-        # create storage backend
-        self.storage = StorageConnector.get_recall_storage_connector(agent_config=agent_config)
-        # TODO: have some mechanism for cleanup otherwise will lead to OOM
-        self.cache = {}
-
-    def text_search(self, query_string, count=None, start=None):
-        self.storage.query_text(query_string, count, start)
-
-    def date_search(self, start_date, end_date, count=None, start=None):
-        self.storage.query_date(start_date, end_date, count, start)
-
-    def __repr__(self) -> str:
-        total = self.storage.size()
-        system_count = self.storage.size(filters={"role": "system"})
-        user_count = self.storage.size(filters={"role": "user"})
-        assistant_count = self.storage.size(filters={"role": "assistant"})
-        function_count = self.storage.size(filters={"role": "function"})
-        other_count = total - (system_count + user_count + assistant_count + function_count)
-
-        memory_str = (
-            f"Statistics:"
-            + f"\n{total} total messages"
-            + f"\n{system_count} system"
-            + f"\n{user_count} user"
-            + f"\n{assistant_count} assistant"
-            + f"\n{function_count} function"
-            + f"\n{other_count} other"
-        )
-        return f"\n### RECALL MEMORY ###" + f"\n{memory_str}"
-
-    def insert(self, message: Message):
-        self.storage.insert(message)
-
-    def insert_many(self, messages: List[Message]):
-        self.storage.insert_many(messages)
-
-    def save(self):
-        self.storage.save()
-
-    def size(self):
-        return self.storage.size()
-
-
-class EmbeddingArchivalMemory(ArchivalMemory):
-    """Archival memory with embedding based search"""
-
-    def __init__(self, agent_config, top_k: Optional[int] = 100):
-        """Init function for archival memory
-
-        :param archival_memory_database: name of dataset to pre-fill archival with
-        :type archival_memory_database: str
-        """
-        from memgpt.connectors.storage import StorageConnector
-
-        self.top_k = top_k
-        self.agent_config = agent_config
-        self.config = MemGPTConfig.load()
-
-        # create embedding model
-        self.embed_model = embedding_model()
-        self.embedding_chunk_size = self.config.embedding_chunk_size
-
-        # create storage backend
-        self.storage = StorageConnector.get_archival_storage_connector(agent_config=agent_config)
-        # TODO: have some mechanism for cleanup otherwise will lead to OOM
-        self.cache = {}
-
-    def create_passage(self, text, embedding):
-        return Passage(
-            user_id=self.config.anon_clientid,
-            agent_id=self.agent_config.name,
-            text=text,
-            embedding=embedding,
-        )
-
-    def save(self):
-        """Save the index to disk"""
-        self.storage.save()
-
-    def insert(self, memory_string):
-        """Embed and save memory string"""
-
-        if not isinstance(memory_string, str):
-            return TypeError("memory must be a string")
-
-        try:
-            passages = []
-
-            # create parser
-            parser = SimpleNodeParser.from_defaults(chunk_size=self.embedding_chunk_size)
-
-            # breakup string into passages
-            for node in parser.get_nodes_from_documents([Document(text=memory_string)]):
-                embedding = self.embed_model.get_text_embedding(node.text)
-<<<<<<< HEAD
-                # fixing weird bug where type returned isn't a list, but instead is an object
-                # eg: embedding={'object': 'list', 'data': [{'object': 'embedding', 'embedding': [-0.0071973633, -0.07893023,
-                if isinstance(embedding, dict):
-                    try:
-                        embedding = embedding["data"][0]["embedding"]
-                    except (KeyError, IndexError):
-                        # TODO as a fallback, see if we can find any lists in the payload
-                        raise TypeError(
-                            f"Got back an unexpected payload from text embedding function, type={type(embedding)}, value={embedding}"
-                        )
-                passages.append(self.create_passage(node.text, embedding))
-=======
-                passages.append(Passage(text=node.text, embedding=embedding, doc_id=f"agent_{self.agent_config.name}_memory"))
->>>>>>> b2e9a246
-
-            # insert passages
-            self.storage.insert_many(passages)
-            return True
-        except Exception as e:
-            print("Archival insert error", e)
-            raise e
-
-    def search(self, query_string, count=None, start=None):
-        """Search query string"""
-        if not isinstance(query_string, str):
-            return TypeError("query must be a string")
-
-        try:
-            if query_string not in self.cache:
-                # self.cache[query_string] = self.retriever.retrieve(query_string)
-                query_vec = self.embed_model.get_text_embedding(query_string)
-                self.cache[query_string] = self.storage.query(query_string, query_vec, top_k=self.top_k)
-
-            start = int(start if start else 0)
-            count = int(count if count else self.top_k)
-            end = min(count + start, len(self.cache[query_string]))
-
-            results = self.cache[query_string][start:end]
-            results = [{"timestamp": get_local_time(), "content": node.text} for node in results]
-            return results, len(results)
-        except Exception as e:
-            print("Archival search error", e)
-            raise e
-
-    def __repr__(self) -> str:
-        limit = 10
-        passages = []
-        for passage in list(self.storage.get_all(limit=limit)):  # TODO: only get first 10
-            passages.append(str(passage.text))
-        memory_str = "\n".join(passages)
-        return f"\n### ARCHIVAL MEMORY ###" + f"\n{memory_str}"
-
-    def __len__(self):
-        return self.storage.size()
+from abc import ABC, abstractmethod
+import datetime
+from typing import Optional, List, Tuple
+
+from memgpt.constants import MESSAGE_SUMMARY_WARNING_FRAC
+from memgpt.utils import get_local_time, printd, count_tokens, validate_date_format, extract_date_from_timestamp
+from memgpt.prompts.gpt_summarize import SYSTEM as SUMMARY_PROMPT_SYSTEM
+from memgpt.openai_tools import create
+from memgpt.data_types import Message, Passage
+from memgpt.config import MemGPTConfig
+from memgpt.embeddings import embedding_model
+from llama_index import Document
+from llama_index.node_parser import SimpleNodeParser
+
+
+class CoreMemory(object):
+    """Held in-context inside the system message
+
+    Core Memory: Refers to the system block, which provides essential, foundational context to the AI.
+    This includes the persona information, essential user details,
+    and any other baseline data you deem necessary for the AI's basic functioning.
+    """
+
+    def __init__(self, persona=None, human=None, persona_char_limit=None, human_char_limit=None, archival_memory_exists=True):
+        self.persona = persona
+        self.human = human
+        self.persona_char_limit = persona_char_limit
+        self.human_char_limit = human_char_limit
+
+        # affects the error message the AI will see on overflow inserts
+        self.archival_memory_exists = archival_memory_exists
+
+    def __repr__(self) -> str:
+        return f"\n### CORE MEMORY ###" + f"\n=== Persona ===\n{self.persona}" + f"\n\n=== Human ===\n{self.human}"
+
+    def to_dict(self):
+        return {
+            "persona": self.persona,
+            "human": self.human,
+        }
+
+    @classmethod
+    def load(cls, state):
+        return cls(state["persona"], state["human"])
+
+    def edit_persona(self, new_persona):
+        if self.persona_char_limit and len(new_persona) > self.persona_char_limit:
+            error_msg = f"Edit failed: Exceeds {self.persona_char_limit} character limit (requested {len(new_persona)})."
+            if self.archival_memory_exists:
+                error_msg = f"{error_msg} Consider summarizing existing core memories in 'persona' and/or moving lower priority content to archival memory to free up space in core memory, then trying again."
+            raise ValueError(error_msg)
+
+        self.persona = new_persona
+        return len(self.persona)
+
+    def edit_human(self, new_human):
+        if self.human_char_limit and len(new_human) > self.human_char_limit:
+            error_msg = f"Edit failed: Exceeds {self.human_char_limit} character limit (requested {len(new_human)})."
+            if self.archival_memory_exists:
+                error_msg = f"{error_msg} Consider summarizing existing core memories in 'human' and/or moving lower priority content to archival memory to free up space in core memory, then trying again."
+            raise ValueError(error_msg)
+
+        self.human = new_human
+        return len(self.human)
+
+    def edit(self, field, content):
+        if field == "persona":
+            return self.edit_persona(content)
+        elif field == "human":
+            return self.edit_human(content)
+        else:
+            raise KeyError(f'No memory section named {field} (must be either "persona" or "human")')
+
+    def edit_append(self, field, content, sep="\n"):
+        if field == "persona":
+            new_content = self.persona + sep + content
+            return self.edit_persona(new_content)
+        elif field == "human":
+            new_content = self.human + sep + content
+            return self.edit_human(new_content)
+        else:
+            raise KeyError(f'No memory section named {field} (must be either "persona" or "human")')
+
+    def edit_replace(self, field, old_content, new_content):
+        if len(old_content) == 0:
+            raise ValueError("old_content cannot be an empty string (must specify old_content to replace)")
+
+        if field == "persona":
+            if old_content in self.persona:
+                new_persona = self.persona.replace(old_content, new_content)
+                return self.edit_persona(new_persona)
+            else:
+                raise ValueError("Content not found in persona (make sure to use exact string)")
+        elif field == "human":
+            if old_content in self.human:
+                new_human = self.human.replace(old_content, new_content)
+                return self.edit_human(new_human)
+            else:
+                raise ValueError("Content not found in human (make sure to use exact string)")
+        else:
+            raise KeyError(f'No memory section named {field} (must be either "persona" or "human")')
+
+
+def summarize_messages(
+    agent_config,
+    message_sequence_to_summarize,
+):
+    """Summarize a message sequence using GPT"""
+    # we need the context_window
+    context_window = agent_config.context_window
+
+    summary_prompt = SUMMARY_PROMPT_SYSTEM
+    summary_input = str(message_sequence_to_summarize)
+    summary_input_tkns = count_tokens(summary_input)
+    if summary_input_tkns > MESSAGE_SUMMARY_WARNING_FRAC * context_window:
+        trunc_ratio = (MESSAGE_SUMMARY_WARNING_FRAC * context_window / summary_input_tkns) * 0.8  # For good measure...
+        cutoff = int(len(message_sequence_to_summarize) * trunc_ratio)
+        summary_input = str(
+            [summarize_messages(agent_config=agent_config, message_sequence_to_summarize=message_sequence_to_summarize[:cutoff])]
+            + message_sequence_to_summarize[cutoff:]
+        )
+    message_sequence = [
+        {"role": "system", "content": summary_prompt},
+        {"role": "user", "content": summary_input},
+    ]
+
+    response = create(
+        agent_config=agent_config,
+        messages=message_sequence,
+    )
+
+    printd(f"summarize_messages gpt reply: {response.choices[0]}")
+    reply = response.choices[0].message.content
+    return reply
+
+
+class ArchivalMemory(ABC):
+    @abstractmethod
+    def insert(self, memory_string: str):
+        """Insert new archival memory
+
+        :param memory_string: Memory string to insert
+        :type memory_string: str
+        """
+        pass
+
+    @abstractmethod
+    def search(self, query_string, count=None, start=None) -> Tuple[List[str], int]:
+        """Search archival memory
+
+        :param query_string: Query string
+        :type query_string: str
+        :param count: Number of results to return (None for all)
+        :type count: Optional[int]
+        :param start: Offset to start returning results from (None if 0)
+        :type start: Optional[int]
+
+        :return: Tuple of (list of results, total number of results)
+        """
+        pass
+
+    @abstractmethod
+    def __repr__(self) -> str:
+        pass
+
+
+class RecallMemory(ABC):
+    @abstractmethod
+    def text_search(self, query_string, count=None, start=None):
+        """Search messages that match query_string in recall memory"""
+        pass
+
+    @abstractmethod
+    def date_search(self, start_date, end_date, count=None, start=None):
+        """Search messages between start_date and end_date in recall memory"""
+        pass
+
+    @abstractmethod
+    def __repr__(self) -> str:
+        pass
+
+    @abstractmethod
+    def insert(self, message: Message):
+        """Insert message into recall memory"""
+        pass
+
+
+class DummyRecallMemory(RecallMemory):
+    """Dummy in-memory version of a recall memory database (eg run on MongoDB)
+
+    Recall memory here is basically just a full conversation history with the user.
+    Queryable via string matching, or date matching.
+
+    Recall Memory: The AI's capability to search through past interactions,
+    effectively allowing it to 'remember' prior engagements with a user.
+    """
+
+    def __init__(self, message_database=None, restrict_search_to_summaries=False):
+        self._message_logs = [] if message_database is None else message_database  # consists of full message dicts
+
+        # If true, the pool of messages that can be queried are the automated summaries only
+        # (generated when the conversation window needs to be shortened)
+        self.restrict_search_to_summaries = restrict_search_to_summaries
+
+    def __len__(self):
+        return len(self._message_logs)
+
+    def __repr__(self) -> str:
+        # don't dump all the conversations, just statistics
+        system_count = user_count = assistant_count = function_count = other_count = 0
+        for msg in self._message_logs:
+            role = msg["message"]["role"]
+            if role == "system":
+                system_count += 1
+            elif role == "user":
+                user_count += 1
+            elif role == "assistant":
+                assistant_count += 1
+            elif role == "function":
+                function_count += 1
+            else:
+                other_count += 1
+        memory_str = (
+            f"Statistics:"
+            + f"\n{len(self._message_logs)} total messages"
+            + f"\n{system_count} system"
+            + f"\n{user_count} user"
+            + f"\n{assistant_count} assistant"
+            + f"\n{function_count} function"
+            + f"\n{other_count} other"
+        )
+        return f"\n### RECALL MEMORY ###" + f"\n{memory_str}"
+
+    def insert(self, message):
+        raise NotImplementedError("This should be handled by the PersistenceManager, recall memory is just a search layer on top")
+
+    def text_search(self, query_string, count=None, start=None):
+        # in the dummy version, run an (inefficient) case-insensitive match search
+        message_pool = [d for d in self._message_logs if d["message"]["role"] not in ["system", "function"]]
+
+        printd(
+            f"recall_memory.text_search: searching for {query_string} (c={count}, s={start}) in {len(self._message_logs)} total messages"
+        )
+        matches = [
+            d for d in message_pool if d["message"]["content"] is not None and query_string.lower() in d["message"]["content"].lower()
+        ]
+        printd(f"recall_memory - matches:\n{matches[start:start+count]}")
+
+        # start/count support paging through results
+        if start is not None and count is not None:
+            return matches[start : start + count], len(matches)
+        elif start is None and count is not None:
+            return matches[:count], len(matches)
+        elif start is not None and count is None:
+            return matches[start:], len(matches)
+        else:
+            return matches, len(matches)
+
+    def date_search(self, start_date, end_date, count=None, start=None):
+        message_pool = [d for d in self._message_logs if d["message"]["role"] not in ["system", "function"]]
+
+        # First, validate the start_date and end_date format
+        if not validate_date_format(start_date) or not validate_date_format(end_date):
+            raise ValueError("Invalid date format. Expected format: YYYY-MM-DD")
+
+        # Convert dates to datetime objects for comparison
+        start_date_dt = datetime.datetime.strptime(start_date, "%Y-%m-%d")
+        end_date_dt = datetime.datetime.strptime(end_date, "%Y-%m-%d")
+
+        # Next, match items inside self._message_logs
+        matches = [
+            d
+            for d in message_pool
+            if start_date_dt <= datetime.datetime.strptime(extract_date_from_timestamp(d["timestamp"]), "%Y-%m-%d") <= end_date_dt
+        ]
+
+        # start/count support paging through results
+        start = int(start) if start is None else start
+        count = int(count) if count is None else count
+        if start is not None and count is not None:
+            return matches[start : start + count], len(matches)
+        elif start is None and count is not None:
+            return matches[:count], len(matches)
+        elif start is not None and count is None:
+            return matches[start:], len(matches)
+        else:
+            return matches, len(matches)
+
+
+class BaseRecallMemory(RecallMemory):
+
+    """Recall memory based on base functions implemented by storage connectors"""
+
+    def __init__(self, agent_config, restrict_search_to_summaries=False):
+        # If true, the pool of messages that can be queried are the automated summaries only
+        # (generated when the conversation window needs to be shortened)
+        self.restrict_search_to_summaries = restrict_search_to_summaries
+        from memgpt.connectors.storage import StorageConnector
+
+        self.agent_config = agent_config
+        config = MemGPTConfig.load()
+
+        # create embedding model
+        self.embed_model = embedding_model()
+        self.embedding_chunk_size = config.embedding_chunk_size
+
+        # create storage backend
+        self.storage = StorageConnector.get_recall_storage_connector(agent_config=agent_config)
+        # TODO: have some mechanism for cleanup otherwise will lead to OOM
+        self.cache = {}
+
+    def text_search(self, query_string, count=None, start=None):
+        self.storage.query_text(query_string, count, start)
+
+    def date_search(self, start_date, end_date, count=None, start=None):
+        self.storage.query_date(start_date, end_date, count, start)
+
+    def __repr__(self) -> str:
+        total = self.storage.size()
+        system_count = self.storage.size(filters={"role": "system"})
+        user_count = self.storage.size(filters={"role": "user"})
+        assistant_count = self.storage.size(filters={"role": "assistant"})
+        function_count = self.storage.size(filters={"role": "function"})
+        other_count = total - (system_count + user_count + assistant_count + function_count)
+
+        memory_str = (
+            f"Statistics:"
+            + f"\n{total} total messages"
+            + f"\n{system_count} system"
+            + f"\n{user_count} user"
+            + f"\n{assistant_count} assistant"
+            + f"\n{function_count} function"
+            + f"\n{other_count} other"
+        )
+        return f"\n### RECALL MEMORY ###" + f"\n{memory_str}"
+
+    def insert(self, message: Message):
+        self.storage.insert(message)
+
+    def insert_many(self, messages: List[Message]):
+        self.storage.insert_many(messages)
+
+    def save(self):
+        self.storage.save()
+
+    def size(self):
+        return self.storage.size()
+
+
+class EmbeddingArchivalMemory(ArchivalMemory):
+    """Archival memory with embedding based search"""
+
+    def __init__(self, agent_config, top_k: Optional[int] = 100):
+        """Init function for archival memory
+
+        :param archival_memory_database: name of dataset to pre-fill archival with
+        :type archival_memory_database: str
+        """
+        from memgpt.connectors.storage import StorageConnector
+
+        self.top_k = top_k
+        self.agent_config = agent_config
+        self.config = MemGPTConfig.load()
+
+        # create embedding model
+        self.embed_model = embedding_model()
+        self.embedding_chunk_size = self.config.embedding_chunk_size
+
+        # create storage backend
+        self.storage = StorageConnector.get_archival_storage_connector(agent_config=agent_config)
+        # TODO: have some mechanism for cleanup otherwise will lead to OOM
+        self.cache = {}
+
+    def create_passage(self, text, embedding):
+        return Passage(
+            user_id=self.config.anon_clientid,
+            agent_id=self.agent_config.name,
+            text=text,
+            embedding=embedding,
+        )
+
+    def save(self):
+        """Save the index to disk"""
+        self.storage.save()
+
+    def insert(self, memory_string):
+        """Embed and save memory string"""
+
+        if not isinstance(memory_string, str):
+            return TypeError("memory must be a string")
+
+        try:
+            passages = []
+
+            # create parser
+            parser = SimpleNodeParser.from_defaults(chunk_size=self.embedding_chunk_size)
+
+            # breakup string into passages
+            for node in parser.get_nodes_from_documents([Document(text=memory_string)]):
+                embedding = self.embed_model.get_text_embedding(node.text)
+                # fixing weird bug where type returned isn't a list, but instead is an object
+                # eg: embedding={'object': 'list', 'data': [{'object': 'embedding', 'embedding': [-0.0071973633, -0.07893023,
+                if isinstance(embedding, dict):
+                    try:
+                        embedding = embedding["data"][0]["embedding"]
+                    except (KeyError, IndexError):
+                        # TODO as a fallback, see if we can find any lists in the payload
+                        raise TypeError(
+                            f"Got back an unexpected payload from text embedding function, type={type(embedding)}, value={embedding}"
+                        )
+                passages.append(self.create_passage(node.text, embedding))
+
+            # insert passages
+            self.storage.insert_many(passages)
+            return True
+        except Exception as e:
+            print("Archival insert error", e)
+            raise e
+
+    def search(self, query_string, count=None, start=None):
+        """Search query string"""
+        if not isinstance(query_string, str):
+            return TypeError("query must be a string")
+
+        try:
+            if query_string not in self.cache:
+                # self.cache[query_string] = self.retriever.retrieve(query_string)
+                query_vec = self.embed_model.get_text_embedding(query_string)
+                self.cache[query_string] = self.storage.query(query_string, query_vec, top_k=self.top_k)
+
+            start = int(start if start else 0)
+            count = int(count if count else self.top_k)
+            end = min(count + start, len(self.cache[query_string]))
+
+            results = self.cache[query_string][start:end]
+            results = [{"timestamp": get_local_time(), "content": node.text} for node in results]
+            return results, len(results)
+        except Exception as e:
+            print("Archival search error", e)
+            raise e
+
+    def __repr__(self) -> str:
+        limit = 10
+        passages = []
+        for passage in list(self.storage.get_all(limit=limit)):  # TODO: only get first 10
+            passages.append(str(passage.text))
+        memory_str = "\n".join(passages)
+        return f"\n### ARCHIVAL MEMORY ###" + f"\n{memory_str}"
+
+    def __len__(self):
+        return self.storage.size()