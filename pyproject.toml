--- conflicted
+++ resolved
@@ -70,11 +70,8 @@
     "trafilatura",
     "readability-lxml",
     "google-genai>=1.15.0",
-<<<<<<< HEAD
     "voyageai>=0.3.5",
-=======
     "datadog>=0.49.1",
->>>>>>> 693a3526
 ]
 
 [project.scripts]
