--- conflicted
+++ resolved
@@ -1,10 +1,6 @@
 [tool.poetry]
 name = "letta"
-<<<<<<< HEAD
 version = "0.7.13"
-=======
-version = "0.7.12"
->>>>>>> 945a3d8c
 packages = [
     {include = "letta"},
 ]
